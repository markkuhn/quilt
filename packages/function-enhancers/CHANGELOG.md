# Changelog

All notable changes to this project will be documented in this file.

The format is based on [Keep a Changelog](http://keepachangelog.com/en/1.0.0/)
and adheres to [Semantic Versioning](http://semver.org/spec/v2.0.0.html).

<!-- ## [Unreleased] -->

<<<<<<< HEAD
- Added debounce and throttle ([#829](https://github.com/Shopify/quilt/pull/829))

## 1.0.0 - 2019-03-21
=======
## [1.0.0] - 2019-03-21
>>>>>>> 71c1ab94

### Added

- `@shopify/function-enhancers` package with `memoize` enhancer<|MERGE_RESOLUTION|>--- conflicted
+++ resolved
@@ -7,13 +7,9 @@
 
 <!-- ## [Unreleased] -->
 
-<<<<<<< HEAD
 - Added debounce and throttle ([#829](https://github.com/Shopify/quilt/pull/829))
 
-## 1.0.0 - 2019-03-21
-=======
 ## [1.0.0] - 2019-03-21
->>>>>>> 71c1ab94
 
 ### Added
 
