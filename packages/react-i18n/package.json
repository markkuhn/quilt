--- conflicted
+++ resolved
@@ -34,16 +34,10 @@
     "intl-pluralrules": "^0.2.1"
   },
   "dependencies": {
-<<<<<<< HEAD
     "@shopify/dates": "^0.1.25",
-    "@shopify/decorators": "^1.1.4",
-    "@shopify/function-enhancers": "^1.0.4",
-    "@shopify/i18n": "^0.1.5",
-=======
     "@shopify/decorators": "^1.1.5",
     "@shopify/function-enhancers": "^1.0.5",
     "@shopify/i18n": "^0.1.6",
->>>>>>> cfff91f7
     "@shopify/javascript-utilities": "^2.4.1",
     "@shopify/react-effect": "^3.2.3",
     "@shopify/react-hooks": "^1.2.3",
